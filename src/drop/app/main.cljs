--- conflicted
+++ resolved
@@ -10,7 +10,6 @@
             [re-frame.core :as rf]
             [re-frame.db :as db]
             [orchestra-cljs.spec.test :as st]
-<<<<<<< HEAD
             ["electron" :refer [ipcRenderer]]))
 
 ;; Globally print any errors with stacktrace.
@@ -19,79 +18,6 @@
 ;;       (fn [msg url line col err]
 ;;         (println msg)
 ;;         (println (str "\nat: " line ":" col "\n"))))
-=======
-            ["electron" :refer [ipcRenderer #_desktopCapturer]]))
-
-;; TODO: Add ability for page break
-;; TODO: Add print
-;; TODO: Change actionbar to shut off once user starts typing
-;; TODO: I would like it if the paragraph automatically cleaned itself up s.t. spaces that are between unstyled text,
-;; or hanging off the front/end of it, cannot be italic/bold/whatever
-;; TODO: Right-click menu -- copy, paste, cut
-;; TODO: Improve error handling for opening files. Add a case that catches any errors opening the file and automatically backs up the file to a private folder.
-;;       Deliberately induce some errors.
-;; TODO: cmd+w should close main window on macOS
-
-;; TODO: Write release script that automates running tests, checking if there is a tag for existing release version in package.json (prompting
-;; to create one if not, or to roll the tag version if so), building new release version for each platform, record new marketing videos using
-;; automated process, pushing those to the S3 repo, and pushing a new version of the website.
-
-;; TODO: Clicking off to the left/right side of text should be equivalent to clicking start/end of line
-;; TODO: going to start of sentence that is at the beginning of an indented paragraph should not select the leading tab
-
-;; FEATURES
-
-;; PROG: Test with large documents (100 pages)
-;; PROG: Test with large documents (1,000 pages)
-;; TODO: Tabs
-;; TODO: File browser
-;; TODO: Right-click context menu
-;; TODO: Drag n drog files
-;; TODO: Rewrite render engine with Canvas approach?
-;; TODO: Add auto-updates capability
-;; TODO: Add automated crash reporting
-;; TODO: Add payment system
-;; TODO: Add spellcheck
-;; TODO: Add ⌃F/Alt+F/Hold shortcut button to display all shortcuts in actionbar
-;; TODO: Add Command Palette
-;; TODO: Make work with IME (https://w3c.github.io/uievents/#events-compositionevents)
-;; TODO: Fullscreen for Windows and Linux, plus shortcuts for entering and exiting fullscreen
-;; TODO: Bug - pressing fn+f to go to fullscreen still enters an 'f' inside the document
-;; TODO: Implement highlight part of find and replace
-;; TODO: Further polish criteria for history getting added to the backstack
-
-
-;; USABILITY/POLISH
-
-;; TODO: Right click on Dock Icon -> open file
-;; TODO: When merging two paragraphs, the merged paragraph has the :type of the first. Make it have the type of the second **iff** the first is blank.
-;; TODO: Select from end of one paragraph down into the next/multiple, there should be a "nub" at the end of the first one
-;; TODO: When a paragraph is already an h1/h2, "1. " autocomplete should not make it a list para
-;; TODO: when cursor is at or near the bottom of the screen, auto-scroll down to it.
-;; Or, an alternative, have a 'locked-on' mode where, when enter is hit, the app always
-;; auto-scrolls so that the cursor is the same distance down the screen that it was previously
-;; TODO: shorten interval between cmd++'s and cmd+-'s. Current difference in font size is too large.
-;; TODO: notable edge case for next/prev clause: , in middle of number, like 200,000
-
-;; TECHNICAL IMPROVEMENTS
-
-;; TODO: Break out all history fns into a protocol and implement for UIState
-;; TODO: More pastes tests
-;; TODO: bug in manual interceptors when upgrading to lastest shadow-cljs; to repro, upgrade shadow-cljs and then fire the save interceptor with cmd+
-;; TODO: Graphemes - make grapheme-at and grapheme-before functions; this can wait for now
-;; TODO: Make so that cmd+i, cmd+b, etc only get added to history when done with a range selection (how much do I care?)
-
-;; CORE CLEANUP
-
-;; TODO: Evaluate the wisdom of changing ParagraphFragment and DocumentFragment to just Paragraph and Document, respectively (don't for now)
-;; TODO: Possibly remove Selectable protocol in common.cljs
-;; TODO: Remove all multimethods and protocols in common.cljs that don't have a consistent interface across ALL types, or have no need for polymorphism
-
-;; LEARNING
-
-;; TODO: learn about React Spring
-;; TODO: learn about DataScript
->>>>>>> 126f7ff3
 
 (when utils/DEV
   (st/instrument))
