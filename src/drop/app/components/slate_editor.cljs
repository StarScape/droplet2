(ns drop.app.components.slate-editor
  (:require [clojure.pprint :as pprint]
            [drop.app.components.actionbar :refer [actionbar]]
            [drop.app.components.find-and-replace-popup :as f+r :refer [find-and-replace-popup]]
            [drop.app.file-handling :as file-handling]
            [drop.utils :as utils]
            [drop.app.utils :refer [show-error-dialog!]]
            [slate.default-interceptors :as ints]
            [slate.editor-ui-state :as ui-state]
            [slate.model.selection :as sel]
            [slate.filetypes.core :as filetypes]
            [slate.model.history :as history]
            [slate.utils :as slate-utils]
            [reagent.core :as r]
            [re-frame.core :as rf :refer [dispatch subscribe]]
            [re-frame.db]
            ["electron" :refer [ipcRenderer]]
            [drop.app.ipc :as ipc]))

(defn find-and-replace
  [*slate-instance *find-and-replace-ref focus-find-popup!]
  (let [f+r-state (-> @*slate-instance :find-and-replace)]
    [find-and-replace-popup {:activated? (:active? f+r-state)
                             :ignore-case-toggled? (not (:ignore-case? f+r-state))
                             :current-occurrence (:current-occurrence-idx f+r-state)
                             :total-occurrences (count (:occurrences f+r-state))
                             :find-text (:find-text f+r-state)
                             :on-find-text-changed #(ui-state/set-find-text! *slate-instance %)
                             :on-find #(ui-state/find! *slate-instance)
                             :on-replace #(ui-state/replace-current! *slate-instance %)
                             :on-replace-all #(ui-state/replace-all! *slate-instance %)
                             :on-click-exit #(ui-state/cancel-find! *slate-instance)
                             :on-click-next #(ui-state/next-occurrence! *slate-instance)
                             :on-click-prev #(ui-state/prev-occurrence! *slate-instance)
                             :on-toggle-ignore-case #(ui-state/toggle-ignore-case! *slate-instance)
                             :on-key-down (fn [e]
                                            (let [ui-state @*slate-instance
                                                  matching-interceptor (ui-state/find-interceptor ui-state e)]
                                              (when (or (= ui-state/undo! matching-interceptor)
                                                        (= ui-state/redo! matching-interceptor))
                                                (.preventDefault e)
                                                (ui-state/fire-interceptor! *slate-instance matching-interceptor nil)
                                                (focus-find-popup!))))
                             ;; Consider the following sequence: editor is focused, F+R is focused (editor will not visually lose
                             ;; focus by changing colors, though of course the actual focused element in the DOM will change), then
                             ;; something else that is neither is focused. handle-focus-out! must be called here to account for that.
                             :on-blur #(when-not (some-> (.-relatedTarget %)
                                                         (.matches ui-state/wrapper-elem-class))
                                         (ui-state/handle-focus-out! *slate-instance %))
                             :search-input-ref (fn [elem] (reset! *find-and-replace-ref elem))}]))

(defn slate-editor
  [{:keys [file-contents *ui-state on-focus-find on-doc-changed on-selection-changed on-ready]}]
  (let [*editor-elem-ref (atom nil)]
   (r/create-class
    {:display-name "slate-editor"

     :component-did-mount
     (fn [_this]
       ;; Call init only once, when component initialized
       (ui-state/init! :*atom *ui-state
                       :font-family "Noto Serif"
<<<<<<< HEAD
=======
                       :theme (ipc/get-theme-sync)
                       :save-file-contents file-contents
>>>>>>> 126f7ff3
                       :dom-elem @*editor-elem-ref
                       :on-new file-handling/on-new!
                       :on-open file-handling/on-open!
                       :on-save file-handling/on-save!
                       :on-save-as file-handling/on-save-as!
                       :on-load-file-error file-handling/on-fail-open-file!
                       :on-focus-find on-focus-find
                       :on-doc-changed on-doc-changed
                       :on-selection-changed on-selection-changed
                       :should-lose-focus? #(nil? (some-> (.-relatedTarget %) (.closest (str "#" f+r/element-id))))
                       :on-ready (fn []
                                   (on-ready)))

       ;; Utility for viewing editor history from console
       (when utils/DEV
         (set! js/dumpHistory (fn
                                ([n]
                                 (slate-utils/pretty-history-stack (:history @*ui-state) n))
                                ([]
                                 (slate-utils/pretty-history-stack (:history @*ui-state) 10))))
         (set! js/printCurrentState #(-> (:history @*ui-state)
                                         history/current-state
                                         pprint/pprint
                                         js/console.log))))

     :reagent-render
     (fn []
       [:div
        {:class "react-slate-elem flex-1 overflow-y-auto"
         :tabIndex "-1"
         :ref (fn [elem]
                (when elem
                  (reset! *editor-elem-ref elem)))}])})))

(defn main-editor []
  (let [*slate-instance @(subscribe [:slate-instance])
        *find-and-replace-ref (r/atom nil)
        focus-find-ref! (fn []
                          (when-let [elem @*find-and-replace-ref]
                            (.focus elem)))]
    (fn []
      [:div {:class "w-full flex flex-row justify-center"}
       ;; Find and replace outside of div with editor and actionbar bc it needs separate focus
       [find-and-replace *slate-instance *find-and-replace-ref focus-find-ref!]

       ;; Editor and actionbar
       [:div {:class "w-full flex flex-row justify-center"
              :on-focus #(when-let [instance @*slate-instance]
                           (ui-state/focus! instance))}
        [slate-editor {:*ui-state *slate-instance
                       :on-focus-find focus-find-ref!
                       :on-ready (fn []
                                   (.send ipcRenderer "slate-ready")
                                   (dispatch [:set-word-count (:word-count @*slate-instance)])
                                   (dispatch [:set-active-formats (ui-state/active-formats @*slate-instance)]))
                       :on-doc-changed (fn []
                                         (dispatch [:set-word-count (:word-count @*slate-instance)])
                                         (dispatch [:set-active-formats (ui-state/active-formats @*slate-instance)])
                                         (dispatch [:doc-changed]))
                       :on-selection-changed (fn [_new-selection]
                                               (dispatch [:set-active-formats (ui-state/active-formats @*slate-instance)])
                                               (dispatch [:set-word-count (:word-count @*slate-instance)]))}]
        [actionbar {:active-formats @(subscribe [:active-formats])
                    :word-count @(subscribe [:word-count])
                    :on-format-toggle #(let [interceptor (case %
                                                           :italic ints/italic
                                                           :strikethrough ints/strikethrough
                                                           :bold ints/bold
                                                           :h1 ints/h1
                                                           :h2 ints/h2
                                                           :ol ints/olist
                                                           :ul ints/ulist)]
                                         (ui-state/fire-interceptor! *slate-instance interceptor (js/Event. "keydown")))}]]])))<|MERGE_RESOLUTION|>--- conflicted
+++ resolved
@@ -60,11 +60,8 @@
        ;; Call init only once, when component initialized
        (ui-state/init! :*atom *ui-state
                        :font-family "Noto Serif"
-<<<<<<< HEAD
-=======
                        :theme (ipc/get-theme-sync)
                        :save-file-contents file-contents
->>>>>>> 126f7ff3
                        :dom-elem @*editor-elem-ref
                        :on-new file-handling/on-new!
                        :on-open file-handling/on-open!
