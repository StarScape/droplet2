(ns slate.editor-ui-state
  (:require-macros [slate.interceptors :refer [definterceptor]])
  (:require [clojure.set :as set]
            [clojure.string :as str]
            [clojure.spec.alpha :as s]
            [drop.utils :as utils]
            [slate.model.dll :as dll]
            [slate.model.common :as m]
            [slate.model.find-and-replace :as f+r]
            [slate.model.history :as history]
            [slate.model.editor-state :as es]
            [slate.model.doc]
            [slate.model.paragraph]
            [slate.model.run]
            [slate.model.selection :as sel]
            [slate.interceptors :as interceptors]
            [slate.default-interceptors :refer [default-interceptors]]
            [slate.measurement :refer [ruler-for-elem]]
            [slate.serialization :refer [serialize deserialize]]
            [slate.view :as view]
            [slate.viewmodel :as vm]
            [slate.style :as style]
            [slate.word-count :as word-count]
            [slate.utils :as slate-utils]))

(s/def ::id uuid?)
(s/def ::history ::history/editor-state-history)
(s/def ::dom-elem #(instance? js/HTMLElement %))
(s/def ::hidden-input ::dom-elem)
(s/def ::measure-fn (s/fspec :args (s/cat :text string?
                                          :formats (s/coll-of keyword? :kind set?))
                             :ret int?))
(s/def ::input-history (s/coll-of any?))
(s/def ::viewmodels (s/coll-of any?))
(s/def ::interceptors ::interceptors/interceptor-map)
(s/def ::find-and-replace (s/keys :req-un [::active?
                                           ::ignore-case?
                                           ::location-before
                                           ::find-text
                                           ::occurrences
                                           ::current-occurrence-idx]))

(s/def ::editor-ui-state (s/keys :req-un [::id
                                          ::history
                                          ::dom-elem
                                          ::hidden-input
                                          ::measure-fn
                                          ::input-history
                                          ::viewmodels
                                          ::interceptors
                                          ::find-and-replace]))

(def ^:const history-timeout-ms 1000)

(def ^:const font-size-min 10)
(def ^:const font-size-max 70)
(def ^:const font-size-delta "Amount to increase/decrease font size by each time." 1)

(defn active-formats [ui-state]
  (let [{:keys [selection doc] :as state} (history/current-state (:history ui-state))
        selected (m/selected-content state)
        selected-items (m/items selected)
        paragraph-type (if (or (sel/single? selection)
                               (sel/single-paragraph? selection))
                         (:type (get (:children doc) (sel/caret-para selection)))
                         (when (apply = (map :type selected-items))
                           (:type (first selected-items))))
        formats (:formats selection)]
    (if (some? paragraph-type)
      (conj formats paragraph-type)
      formats)))

(defn update-viewmodels
  "Updates the :viewmodels attribute of `ui-state` to match the tip of the ui state's
   :history object. See the history namespace for more info."
  [ui-state editor-state changelist]
  (let [{:keys [viewmodels measure-fn]} ui-state
        new-viewmodels (vm/update-viewmodels viewmodels (:doc editor-state) (view/elem-width ui-state) measure-fn changelist)]
    (assoc ui-state :viewmodels new-viewmodels)))

(defn modifies-doc?
  "Returns true if the changelist makes changes to the Document."
  [{:keys [inserted-indices changed-indices deleted-indices] :as _changelist}]
  (or (seq inserted-indices)
      (seq changed-indices)
      (seq deleted-indices)))

(defn should-integrate-tip-first?
  "Returns true if the history's tip should be integrated into the backstack before the next state is added to the history."
  [history changelist]
  (and (modifies-doc? changelist)
       (not (modifies-doc? (:changelist (history/current history))))))

(defn update-history
  [history new-editor-state changelist interceptor]
  ;; if completion:
  ;;   Take state before interceptor fired, add that to the backstack immediately.
  ;;   Then set the tip to the result of the completion interceptor.
  ;; else if normal:
  ;;   Just update tip, will be integrated into backstack after debounced timeout
  (if-not (:include-in-history? interceptor)
    (history/set-tip history new-editor-state changelist)
    (if (:add-to-history-immediately? interceptor)
      (-> history
          (history/add-tip-to-backstack)
          (history/set-tip new-editor-state changelist))
      (as-> history $
        (if (should-integrate-tip-first? $ changelist)
          (history/add-tip-to-backstack $)
          $)
        (history/set-tip $ new-editor-state changelist)))))

(defn add-tip-to-backstack!
  [*ui-state]
  {:pre [(satisfies? IAtom *ui-state)]}
  (swap! *ui-state update :history history/add-tip-to-backstack))

(defn add-tip-to-backstack-after-wait!
  [*ui-state]
  (js/clearTimeout (:add-tip-to-backstack-timer-id @*ui-state))
  (swap! *ui-state assoc :add-tip-to-backstack-timer-id (js/setTimeout #(add-tip-to-backstack! *ui-state)
                                                                       history-timeout-ms)))

(defn cancel-add-tip-to-backstack!
  [*ui-state]
  (js/clearTimeout (:add-tip-to-backstack-timer-id @*ui-state)))

(defn full-dom-render!
  "Updates all viewmodels and renders the entire document to the DOM. This is only called in special circumstances
   (such as on application startup), as normally the interceptor system will handle rendering changed/inserted/deleted
   paragraphs selectively."
  [*ui-state]
  (let [{:keys [dom-elem history measure-fn shadow-root hidden-input] :as ui-state} @*ui-state
        {:keys [doc] :as editor-state} (history/current-state history)
        dom-elem-width (.-width (.getBoundingClientRect dom-elem))
        viewmodels (vm/from-doc doc dom-elem-width measure-fn)
        new-ui-state (assoc ui-state :viewmodels viewmodels)]
    (view/insert-all! dom-elem viewmodels editor-state)
    (view/relocate-hidden-input! shadow-root hidden-input)
    (reset! *ui-state new-ui-state)))

(defn sync-dom!
  "Sync editor DOM element to provided changelist, updating
  all paragraphs that have been inserted/changed/removed."
  [& {:keys [shadow-root dom-elem hidden-input editor-state prev-state viewmodels changelist focus? scroll-to-caret?]
      :or {focus? true, scroll-to-caret? false}}]
  (let [{:keys [deleted-indices changed-indices inserted-indices]} changelist
        rerender-indices (set/difference (set/union (es/all-selected-indices prev-state)
                                                    (es/all-selected-indices editor-state))
                                         deleted-indices
                                         inserted-indices)]
    (doseq [idx deleted-indices]
      (view/remove-para! dom-elem idx editor-state prev-state))
    (view/insert-all! dom-elem (sort inserted-indices) viewmodels editor-state)
    (doseq [idx (set/union changed-indices rerender-indices)]
      (view/update-para! dom-elem idx (get viewmodels idx) editor-state prev-state))

    (view/relocate-hidden-input! shadow-root hidden-input focus?)
    (when scroll-to-caret? (view/scroll-to-caret! shadow-root))))

(defn load-editor-state!
  "Loads an editor-state into the editor with a blank history, discarding current document and history."
  [*ui-state editor-state]
  (cancel-add-tip-to-backstack! *ui-state)
  (swap! *ui-state merge {:history (history/init editor-state)
                          :word-count (word-count/init editor-state)
                          :input-history []})
  (full-dom-render! *ui-state)
  ((:on-ready @*ui-state)))

(defn load-file!
  "Loads a serialized .drop file into the editor, discarding current document and history."
  [*ui-state file-contents-str]
  (let [deserialized (deserialize file-contents-str)]
    (if-not (contains? deserialized :error-message)
      (load-editor-state! *ui-state (:editor-state deserialized))
      (do
        (when-let [e (:exception deserialized)] (js/console.log e))
        ((:on-load-file-error @*ui-state) (:error-message deserialized))))))

(defn load-document!
  "Loads a Document object into the editor with a fresh history, discarding current document and history."
  [*ui-state document]
  (load-editor-state! *ui-state (history/init (es/editor-state document))))

(defn handle-resize!
  "Called when the window is resized, handles re-rendering the full doc."
  [*ui-state]
  (full-dom-render! *ui-state)
  ;; Add :resize to input-history if not already present
  (swap! *ui-state (fn [ui-state]
                     (if (= :resize (peek (:input-history ui-state)))
                       ui-state
                       (update ui-state :input-history interceptors/add-to-input-history :resize)))))

(defn handle-focus-in!
  [*ui-state]
  (style/gain-focus! (:shadow-root @*ui-state)))

(defn handle-focus-out!
  [*ui-state e]
  (when ((:should-lose-focus? @*ui-state) e)
    (style/lose-focus! (:shadow-root @*ui-state))))

(defn set-font-size!
  [*ui-state new-size]
  (let [{:keys [dom-elem shadow-root]} @*ui-state]
    (set! (.. dom-elem -style -fontSize) (str new-size "px"))
    (swap! *ui-state assoc :measure-fn (ruler-for-elem dom-elem shadow-root))
    (full-dom-render! *ui-state)))

(definterceptor increase-font-size!
  {:manual? true}
  [*ui-state]
  (let [new-font-size (+ font-size-delta (view/font-size (:dom-elem @*ui-state)))]
    (when (<= new-font-size font-size-max)
      (set-font-size! *ui-state new-font-size))))

(definterceptor decrease-font-size!
  {:manual? true}
  [*ui-state]
  (let [new-font-size (- (view/font-size (:dom-elem @*ui-state)) font-size-delta)]
    (when (>= new-font-size font-size-min)
      (set-font-size! *ui-state new-font-size))))

(definterceptor undo!
  {:manual? true}
  [*ui-state _]
  (cancel-add-tip-to-backstack! *ui-state)
  (let [{:keys [viewmodels history input-history word-count measure-fn] :as ui-state} @*ui-state]
    (when (history/has-undo? history)
      (let [{current-editor-state :editor-state, last-changelist :changelist} (history/current history)
            new-input-history (interceptors/add-to-input-history input-history :undo)
            new-history (history/undo history)
            restored-state (history/current-state new-history)
            undo-changelist (dll/reverse-changelist last-changelist)
            new-vms (vm/update-viewmodels viewmodels (:doc restored-state) (view/elem-width ui-state) measure-fn undo-changelist)
            new-word-count (word-count/update word-count current-editor-state restored-state undo-changelist)
            new-ui-state (assoc ui-state
                                :input-history new-input-history
                                :history new-history
                                :viewmodels new-vms
                                :word-count new-word-count)]
        (sync-dom! :shadow-root (:shadow-root ui-state)
                   :dom-elem (:dom-elem new-ui-state)
                   :hidden-input (:hidden-input ui-state)
                   :editor-state restored-state
                   :prev-state current-editor-state
                   :viewmodels (:viewmodels new-ui-state)
                   :changelist undo-changelist)
        (reset! *ui-state new-ui-state)))))

(definterceptor redo!
  {:manual? true}
  [*ui-state _]
  (cancel-add-tip-to-backstack! *ui-state)
  (let [{:keys [viewmodels history input-history word-count measure-fn] :as ui-state} @*ui-state]
    (when (history/has-redo? history)
      (let [{current-editor-state :editor-state} (history/current history)
            new-input-history (interceptors/add-to-input-history input-history :redo)
            new-history (history/redo history)
            {restored-state :editor-state, redo-changelist :changelist} (history/current new-history)
            new-vms (vm/update-viewmodels viewmodels (:doc restored-state) (view/elem-width ui-state) measure-fn redo-changelist)
            new-word-count (word-count/update word-count current-editor-state restored-state redo-changelist)
            new-ui-state (assoc ui-state
                                :input-history new-input-history
                                :history new-history
                                :viewmodels new-vms
                                :word-count new-word-count)]
        (sync-dom! :shadow-root (:shadow-root new-ui-state)
                   :dom-elem (:dom-elem new-ui-state)
                   :hidden-input (:hidden-input new-ui-state)
                   :editor-state restored-state
                   :prev-state current-editor-state
                   :viewmodels (:viewmodels new-ui-state)
                   :changelist redo-changelist)
        (reset! *ui-state new-ui-state)))))

(defn- fire-doc-and-selection-changed-callbacks!
  "Checks if doc and selection callbacks need to be fired based on
   and old and new ui-state, and fires one or both of them if they do."
  [old-ui-state new-ui-state on-doc-changed on-selection-changed]
  (let [old-state (history/current-state (:history old-ui-state))
        new-state (history/current-state (:history new-ui-state))]
    ;; Fire doc changed listener if new and old docs are not the same object
    (when-not (identical? (:doc old-state) (:doc new-state))
      (on-doc-changed))
    ;; Fire selection changed listener if new and old sels are not equal
    ;; (Selection is a much smaller object, so a full equality check isn't as expensive.)
    (when-not (= (:selection old-state) (:selection new-state))
      (on-selection-changed (:selection new-state)))))

(defn fire-update!
  "Update the UI state and UI in response to a new EditorState.
   If no event is supplied, nothing will be added to the input-history.
   Arg opts: {:include-in-history? :add-to-history-immediately?}."
  ([*ui-state new-editor-state event {:keys [include-in-history? add-to-history-immediately? focus? scroll-to-caret?]
                                      :or {focus? true}, :as opts}]
   (let [ui-state @*ui-state ; only deref once a cycle
         changelist (es/get-changelist new-editor-state)
         new-editor-state (es/clear-changelist new-editor-state)
         current-editor-state (history/current-state (:history ui-state))
         new-ui-state (-> ui-state
                          (update :history update-history new-editor-state changelist opts)
                          (update :word-count word-count/update current-editor-state new-editor-state changelist)
                          (update :input-history #(if event (interceptors/add-to-input-history % opts event) %))
                          (update-viewmodels new-editor-state changelist))]
     (sync-dom! :shadow-root (:shadow-root new-ui-state)
                :dom-elem (:dom-elem new-ui-state)
                :hidden-input (:hidden-input new-ui-state)
                :editor-state new-editor-state
                :prev-state current-editor-state
                :viewmodels (:viewmodels new-ui-state)
                :changelist changelist
                :focus? focus?
                :scroll-to-caret? scroll-to-caret?)
     (reset! *ui-state new-ui-state)

     (cond
       ;; Adding to history has already be handled, cancel the debounced func if one is waiting to fire
       (and add-to-history-immediately? include-in-history?)
       (cancel-add-tip-to-backstack! *ui-state)

       ;; Integrate the history tip into the backstack after a period of inactivity
       include-in-history?
       (add-tip-to-backstack-after-wait! *ui-state))

     ;; Fire doc and/or selection changed callbacks IF they have changed
     (fire-doc-and-selection-changed-callbacks! ui-state @*ui-state (:on-doc-changed ui-state) (:on-selection-changed ui-state))))
  ([*ui-state new-editor-state opts]
   (fire-update! *ui-state new-editor-state nil opts)))

(defn fire-normal-interceptor!
  "This is the core of Slate's main data loop.
   Any time an event happens which finds a matching interceptor, fire-interceptor!
   is called, which handles updating the state stored in the UIState atom and re-rendering
   elements in the DOM.

   Arguments:
   - `*ui-state`: Atom containing EditorUIState
   - `interceptor` Interceptor to fire
   - `event`: Raw JS event object"
  [*ui-state interceptor event]
  (let [ui-state @*ui-state ; only deref once a cycle
        editor-state (history/current-state (:history ui-state))
        new-editor-state (interceptor editor-state ui-state event)
        opts (select-keys interceptor [:scroll-to-caret? :add-to-history-immediately? :include-in-history? :input-name])]
    (fire-update! *ui-state new-editor-state event opts)))

(defn fire-manual-interceptor!
  [*ui-state interceptor event]
  (let [{:keys [on-doc-changed on-selection-changed] :as initial-ui-state} @*ui-state]
    (interceptor *ui-state event)
    ;; Fire doc and/or selection changed callbacks IF they have changed
    ;; There is also a check for this in (fire-update!), but it needs to be handled separately for manual interceptors
    (fire-doc-and-selection-changed-callbacks! initial-ui-state @*ui-state on-doc-changed on-selection-changed)))

(defn fire-interceptor!
  "Main function for firing an interceptor."
  [*ui-state interceptor event]
  (if (:manual? interceptor)
    ;; Manual interceptors circumvent Slate's default data-loop and just fire as regular functions
    (fire-manual-interceptor! *ui-state interceptor event)
    (fire-normal-interceptor! *ui-state interceptor event)))

(defn goto-location!
  "Sets the selection to the location provided and centers it in the viewport.
   location should be a Selection."
  [*ui-state location & {:keys [focus?] :or {focus? true}}]
  (let [new-editor-state (es/set-selection (history/current-state (:history @*ui-state)) location)]
    (fire-update! *ui-state new-editor-state {:include-in-history? false
                                              :focus? focus?})
    (view/scroll-to-caret! (:shadow-root @*ui-state))))

(defn goto-current-occurrence!
  "Equivalent to calling goto-location! with the current found location.
   Does nothing if there are no found occurrences of the search text."
  [*ui-state]
  (let [{:keys [find-and-replace]} @*ui-state]
    (when-not (empty? (:occurrences find-and-replace))
      (goto-location! *ui-state (f+r/current-occurrence find-and-replace) :focus? false))))

(defn goto-location-before!
  "Scrolls to the location that the cursor was at before the find operation was started."
  ([*ui-state & {:keys [focus?] :or {focus? false}}]
   (let [{:keys [find-and-replace]} @*ui-state]
     (goto-location! *ui-state (:location-before find-and-replace) :focus? focus?))))

(defn next-occurrence!
  "Handles going to the next-occurrence in the find."
  [*ui-state]
  (swap! *ui-state update :find-and-replace f+r/next-occurrence)
  (goto-current-occurrence! *ui-state))

(defn prev-occurrence!
  "Handles going to the previous occurerence in the find."
  [*ui-state]
  (swap! *ui-state update :find-and-replace f+r/prev-occurrence)
  (goto-current-occurrence! *ui-state))

(defn replace-current! [*ui-state replacement-text]
  (let [{:keys [history]} @*ui-state
        new-editor-state (f+r/replace-current-selection (history/current-state history) replacement-text)]
    (fire-update! *ui-state new-editor-state {:add-to-history-immediately? true
                                              :focus? false})))

(defn replace-all! [*ui-state replacement-text]
  (let [{:keys [find-and-replace history]} @*ui-state
        new-editor-state (f+r/replace-all-occurrences find-and-replace
                                                      (history/current-state history)
                                                      replacement-text)]
    (fire-update! *ui-state new-editor-state {:add-to-history-immediately? true
                                              :focus? false})))

(defn set-find-text!
  "Sets the find text in the find-and-replace state map.
   This __does not__ actually find the occurrence, go to them, etc.
   Those operations are expected to be done on a debounce via find!"
  [*ui-state text]
  (swap! *ui-state assoc-in [:find-and-replace :find-text] text))

(defn find!
  "Starts find operation, if text search term is not blank."
  ([*ui-state]
   (let [{history :history, {:keys [find-text]} :find-and-replace} @*ui-state
         editor-state (history/current-state history)]
     (if (str/blank? find-text)
       (goto-location-before! *ui-state :focus? false)
       (do
         (swap! *ui-state update :find-and-replace f+r/find-occurrences editor-state)
         (goto-current-occurrence! *ui-state))))))

(defn toggle-ignore-case!
  [*ui-state]
  (swap! *ui-state update-in [:find-and-replace :ignore-case?] not)
  (find! *ui-state))

(defn cancel-find! [*ui-state]
  (swap! *ui-state update :find-and-replace f+r/cancel-find)
  (when-not (:active? @*ui-state)
    (goto-location-before! *ui-state :focus? true)))

(defn new-document!
  "Resets the editor surface to a new document."
  [*ui-state]
  (let [{:keys [shadow-root measure-fn]} @*ui-state
        editor-state (es/editor-state)
        available-width (.-width (.getBoundingClientRect (.-host shadow-root)))]
    (swap! *ui-state merge {:viewmodels (vm/from-doc (:doc editor-state) available-width measure-fn)
                            :history (history/init editor-state)
                            :add-tip-to-backstack-timer-id nil
                            :word-count (word-count/init)
                            :input-history []})
    (full-dom-render! *ui-state)))

(defn focus!
  "Focuses the hidden-input, if it is not already focused."
  [{:keys [hidden-input] :as _ui-state}]
  (.focus hidden-input #js {:preventScroll true}))

(definterceptor activate-find!
  {:manual? true}
  [*ui-state _]
  (let [{:keys [history on-focus-find]} @*ui-state]
    (on-focus-find)
    (swap! *ui-state update :find-and-replace f+r/activate-find (history/current-state history))
    ;; Goto current occurrence if restarting find dialog with previous search
    (goto-current-occurrence! *ui-state)))

(definterceptor new-file!
  {:manual? true}
  [*ui-state _]
  ((:on-new @*ui-state) *ui-state))

(definterceptor save!
  {:manual? true}
  [*ui-state _]
  (let [ui-state @*ui-state]
    ((:on-save ui-state) (serialize ui-state))))

(definterceptor save-as!
  {:manual? true}
  [*ui-state _]
  (let [ui-state @*ui-state]
    ((:on-save-as ui-state) (serialize ui-state))))

(defn find-interceptor
  "Returns the interceptor inside the ui-state's interceptor map
    that matches the interceptor pattern or event, if one exists."
  [ui-state pattern-or-event]
  (let [current-editor-state (history/current-state (:history ui-state))
        matching-interceptor (interceptors/find-interceptor (:interceptors ui-state) pattern-or-event)]
    (when (and matching-interceptor
               ;; TODO: should this instead by integrated into the custom implementation of (-invoke) for interceptors?
               ((:should-fire? matching-interceptor) current-editor-state))
      matching-interceptor)))

(defn init-event-handlers!
  "Registers event listeners for the editor surface with their default interceptors."
  [*ui-state]
  (swap! *ui-state assoc :add-tip-to-backstack-callback #(add-tip-to-backstack-after-wait! *ui-state))
  (let [#_#_get-interceptor (partial interceptors/find-interceptor (:interceptors @*ui-state))
        get-interceptor (fn [pattern-or-event] (find-interceptor @*ui-state pattern-or-event))
        get-completion (fn [key-pressed]
                         (let [{:keys [interceptors history input-history]} @*ui-state
                               current-editor-state (history/current-state history)
                               matching-interceptor (interceptors/find-completion key-pressed interceptors input-history)]
                           (when (and matching-interceptor
                                      ;; TODO: should this instead by integrated into the custom implementation of (-invoke) for interceptors?
                                      ((:should-fire? matching-interceptor) current-editor-state))
                             matching-interceptor)))
        {editor-elem :dom-elem
         ; outer-dom-elem :outer-dom-elem
         hidden-input :hidden-input} @*ui-state
        *editor-surface-clicked? (atom false :validator boolean?)
        bind-hidden-input-event! (fn [event-name handler]
                                   (.addEventListener hidden-input event-name
                                                      (fn [e]
                                                        (when-not @*editor-surface-clicked?
                                                          (handler e)))))]
    (let [*mousedown-event (atom nil :validator #(instance? js/MouseEvent %))]
      (.addEventListener editor-elem "mousedown"
                         (fn [e]
                           (.preventDefault e)
                           (.focus hidden-input #js {:preventScroll true})
                           (reset! *editor-surface-clicked? true)
                           (reset! *mousedown-event e)
                           (let [click-interceptor (case (.-detail e)
                                                     3 (get-interceptor :triple-click)
                                                     2 (get-interceptor :double-click)
                                                     (get-interceptor :click))]
                             (fire-interceptor! *ui-state click-interceptor e))))

      (.addEventListener js/window "mousemove"
                         (utils/throttle 50
                                         (fn [e]
                                           (when (and @*editor-surface-clicked?
                                                      ;; Make sure it's actually still clicked down,
                                                      ;; if the user moved the mouse off-window and
                                                      ;; back the 'mouseup' event will not have set
                                                      ;; the atom back to false.
                                                      (= 1 (.-which e)))
                                             ;; *last-mousedown-event* is passed this way because interceptors don't take extra parameters
                                             (binding [view/*last-mousedown-event* @*mousedown-event]
                                               (fire-interceptor! *ui-state (get-interceptor :drag) e))))))

      (.addEventListener js/window "mouseup"
                         (fn [_e]
                           (reset! *editor-surface-clicked? false))))

    (bind-hidden-input-event! "keydown"
                              (fn [e]
                                (when-let [interceptor-fn (get-interceptor e)]
                                  (.preventDefault e)
                                  (fire-interceptor! *ui-state interceptor-fn e))))

    (bind-hidden-input-event! "beforeinput"
                              (fn [e]
                                (.preventDefault e)
                                (case (.-inputType e)
                                  "insertText"
                                  (let [;; If the data is a single key and matches a completion, fire that instead of the insert interceptor
                                        completion-interceptor (when (= 1 (.. e -data -length))
                                                                 (get-completion (.-data e)))
                                        interceptor (or completion-interceptor (get-interceptor :insert))]
                                    (fire-interceptor! *ui-state interceptor e))

                                  "deleteContentBackward"
                                  (let [{:keys [input-history]} @*ui-state]
                                    (if (= :completion (peek input-history))
                                      (fire-interceptor! *ui-state undo! e)
                                      (fire-interceptor! *ui-state (get-interceptor :delete) e)))

                                  nil)))

    (bind-hidden-input-event! "cut"
                              (fn [e]
                                (.preventDefault e)
                                (fire-interceptor! *ui-state (get-interceptor :cut) e)))

    (bind-hidden-input-event! "copy"
                              (fn [e]
                                (.preventDefault e)
                                (fire-interceptor! *ui-state (get-interceptor :copy) e)))

    (bind-hidden-input-event! "paste"
                              (fn [e]
                                (.preventDefault e)
                                (fire-interceptor! *ui-state (get-interceptor :paste) e)))

    (bind-hidden-input-event! "focusout"
                              (fn [e]
                                (let [{:keys [hidden-input shadow-root]} @*ui-state]
                                  (when (not= hidden-input (.-activeElement shadow-root))
                                    (.preventDefault e)
                                    (handle-focus-out! *ui-state e)))))

    (bind-hidden-input-event! "focusin"
                              (fn [e]
                                (.preventDefault e)
                                (handle-focus-in! *ui-state)))

    (.addEventListener js/window "resize" #(handle-resize! *ui-state))))

(def manual-interceptors
  "Some manual interceptors that are defined here rather than default_interceptors."
  (if slate-utils/is-mac?
    {:cmd+z undo!
     :cmd+shift+z redo!
     :cmd+= increase-font-size!
     :cmd+- decrease-font-size!
     :cmd+n new-file!
     :cmd+f activate-find!
     :cmd+s save!
     :cmd+shift+s save-as!}
    {:ctrl+z undo!
     :ctrl+shift+z redo!
     :ctrl+= increase-font-size!
     :ctrl+- decrease-font-size!
     :ctrl+n new-file!
     :ctrl+s save!
     :ctrl+shift+s save-as!
     :ctrl+f activate-find!}))

(def wrapper-elem-class "slate-shadow-dom-wrapper")
(def style-elem-id "slate-style")

(defn toggle-theme!
  "Switch from light to dark mode or vice versa."
  [*slate-instance]
  (let [{:keys [shadow-root font-family dark-mode?]} @*slate-instance]
    (set! (.. shadow-root (querySelector (str "#" style-elem-id)) -innerHTML)
          (style/get-rendered-shadow-elem-css font-family (not dark-mode?)))
    (swap! *slate-instance update :dark-mode? not)))

(defn- init-shadow-dom!
  "Initializes the shadow dom within the top level container element where the Slate instance lives,
   and creates and returns the [editor element within shadow dom, shadowRoot]"
  [slate-top-level-elem font-family dark-mode?]
  (set! (.-innerHTML slate-top-level-elem) "")
  (let [shadow-dom-wrapper (js/document.createElement "div")
        shadow-dom-wrapper-style (.-style shadow-dom-wrapper)]
    (set! (.-className shadow-dom-wrapper) wrapper-elem-class)
    (set! (.-maxWidth shadow-dom-wrapper-style) "650px")
    (set! (.-minWidth shadow-dom-wrapper-style) "300px")
    (set! (.-margin shadow-dom-wrapper-style) "0 auto")

    (.appendChild slate-top-level-elem shadow-dom-wrapper)

    (.attachShadow shadow-dom-wrapper #js {:mode "open"})
    (set! (.. shadow-dom-wrapper -shadowRoot -innerHTML)
          (str "<style id='" style-elem-id "'>" (style/get-rendered-shadow-elem-css font-family dark-mode?) "</style>"))

    ;; There are some things you cannot do (like set outerHTML on elements, among other
    ;; general weirdness) if an element is the immediate child of a <html> or ShadowRoot,
    ;; so a top-level wrapper element is desirable over inserting straight into the shadow DOM.
    (let [editor-elem (doto (js/document.createElement "div")
                        (.. -classList (add "slate-editor")))]
      (.. shadow-dom-wrapper -shadowRoot (appendChild editor-elem))
      [editor-elem, (.-shadowRoot shadow-dom-wrapper)])))

(defn load-fonts!
  "Returns a Promise that resolves when the necessary fonts for rendering the document are loaded."
  [font-family-name]
  (js/Promise.all #js [(js/document.fonts.load (str "16px " font-family-name))
                       (js/document.fonts.load (str "italic 16px " font-family-name))
                       (js/document.fonts.load (str "bold 16px " font-family-name))
                       (js/document.fonts.load (str "bold italic 16px " font-family-name))]))

(defn- nop [])

(defn init!
  "Initializes the editor surface, and returns an atom containing the EditorUIState. This
   atom will continue to be updated throughout the lifetime of the editor. Takes a series
   of keyword arguments:

   Required:

   :dom-elem - The DOM element that the editor will be displayed in

   Optional:

   :editor-state - The initial EditorState to load into the editor. Will default to an empty document.
   OR
   :save-file-contents - The restored, deserialized history object (deprecated).

   :*atom IAtom into which the editor state will be intialized. If one is not provided, an atom will be initialized and returned."
  [& {:keys [*atom
             font-family
             theme
             save-file-contents
             dom-elem
             on-ready
             on-new
             on-save
             on-save-as
             on-open
             on-load-file-error
             on-focus-find
             on-doc-changed
             on-selection-changed
             should-lose-focus?]
      :or {*atom (atom nil)
           on-ready nop
           on-new nop
           on-save nop
           on-save-as nop
           on-open nop
           on-load-file-error nop
           on-focus-find nop
           on-doc-changed nop
           on-selection-changed nop
           should-lose-focus? (constantly true)}}]
  ;; Load global styles if not already loaded
  (style/install-global-styles!)
  ;; If fonts are not loaded prior to initialization, measurements will be wrong and layout chaos will ensue
  (.. (load-fonts! font-family)
      (then #(let [uuid (random-uuid)
                   dark-mode? (= theme :dark)
                   ;; Slate operates inside a shadow DOM to prevent global styles from interfering
<<<<<<< HEAD
                   [editor-elem, shadow-root] (init-shadow-dom! dom-elem font-family)
                   #_#_available-width (.-width (.getBoundingClientRect (.-host shadow-root)))
=======
                   [editor-elem, shadow-root] (init-shadow-dom! dom-elem font-family dark-mode?)
                   available-width (.-width (.getBoundingClientRect (.-host shadow-root)))
>>>>>>> 126f7ff3
                   measure-fn (ruler-for-elem editor-elem shadow-root)
                   editor-state (es/editor-state)
                   history (history/init editor-state)
                   interceptors-map (-> (interceptors/interceptor-map)
                                        (interceptors/reg-interceptors default-interceptors)
                                        (interceptors/reg-interceptors manual-interceptors))
                   hidden-input (view/create-hidden-input! shadow-root)
                   #_#_current-state (history/current-state history)
                   #_#_current-doc (:doc current-state)]
               ;; Focus hidden input without scrolling to it (it will be at the bottom)
               (.focus hidden-input #js {:preventScroll true})
               (reset! *atom {:id uuid
<<<<<<< HEAD
                              #_#_:viewmodels (vm/from-doc current-doc available-width measure-fn)
=======
                              :dark-mode? dark-mode?
                              :viewmodels (vm/from-doc current-doc available-width measure-fn)
>>>>>>> 126f7ff3
                              :history history
                              :word-count (word-count/init editor-state)
                              :input-history []
                              :find-and-replace (f+r/init)
                              :interceptors interceptors-map
                              :hidden-input hidden-input
                              :add-tip-to-backstack-timer-id nil
                              :outer-dom-elem dom-elem
                              :dom-elem editor-elem
                              :font-family font-family
                              :shadow-root shadow-root
                              :measure-fn measure-fn
                              :on-ready on-ready
                              :on-new on-new
                              :on-save on-save
                              :on-save-as on-save-as
                              :on-load on-open
                              :on-load-file-error on-load-file-error
                              :on-focus-find on-focus-find
                              :on-doc-changed on-doc-changed
                              :on-selection-changed on-selection-changed
                              :should-lose-focus? should-lose-focus?
                              :ready? false})
               (init-event-handlers! *atom)
               (full-dom-render! *atom)
               (swap! *atom assoc :ready? true)
               (on-ready))))
  *atom)
<|MERGE_RESOLUTION|>--- conflicted
+++ resolved
@@ -718,13 +718,8 @@
       (then #(let [uuid (random-uuid)
                    dark-mode? (= theme :dark)
                    ;; Slate operates inside a shadow DOM to prevent global styles from interfering
-<<<<<<< HEAD
-                   [editor-elem, shadow-root] (init-shadow-dom! dom-elem font-family)
+                   [editor-elem, shadow-root] (init-shadow-dom! dom-elem font-family dark-mode?)
                    #_#_available-width (.-width (.getBoundingClientRect (.-host shadow-root)))
-=======
-                   [editor-elem, shadow-root] (init-shadow-dom! dom-elem font-family dark-mode?)
-                   available-width (.-width (.getBoundingClientRect (.-host shadow-root)))
->>>>>>> 126f7ff3
                    measure-fn (ruler-for-elem editor-elem shadow-root)
                    editor-state (es/editor-state)
                    history (history/init editor-state)
@@ -737,12 +732,9 @@
                ;; Focus hidden input without scrolling to it (it will be at the bottom)
                (.focus hidden-input #js {:preventScroll true})
                (reset! *atom {:id uuid
-<<<<<<< HEAD
                               #_#_:viewmodels (vm/from-doc current-doc available-width measure-fn)
-=======
                               :dark-mode? dark-mode?
                               :viewmodels (vm/from-doc current-doc available-width measure-fn)
->>>>>>> 126f7ff3
                               :history history
                               :word-count (word-count/init editor-state)
                               :input-history []
